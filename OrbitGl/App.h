--- conflicted
+++ resolved
@@ -69,12 +69,9 @@
     void RefreshWatch();
     virtual void Disassemble( const std::string & a_FunctionName, DWORD64 a_VirtualAddress, const char * a_MachineCode, size_t a_Size );
     virtual void ProcessTimer( Timer* a_Timer, const std::string& a_FunctionName );
-<<<<<<< HEAD
     virtual void ProcessSamplingCallStack(LinuxPerfData& a_CallStack);
-=======
     virtual void ProcessCallStack( CallStack& a_CallStack );
     virtual void AddSymbol(uint64_t a_Address, const std::string& a_Module, const std::string& a_Name);
->>>>>>> c77d60da
 
     int* GetScreenRes() { return m_ScreenRes; }
 
